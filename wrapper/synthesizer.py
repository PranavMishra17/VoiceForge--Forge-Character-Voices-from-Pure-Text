--- conflicted
+++ resolved
@@ -733,31 +733,9 @@
             if not os.path.exists(audio_path):
                 raise FileNotFoundError(f"Audio file not found: {audio_path}")
 
-<<<<<<< HEAD
             # Use official CosyVoice load_wav function
             # This handles: mono conversion, resampling, proper backend
             waveform = load_wav(audio_path, target_sr)
-=======
-            # Try torchaudio first, fall back to soundfile if torchcodec fails
-            try:
-                waveform, sample_rate = torchaudio.load(audio_path)
-            except RuntimeError as e:
-                if "torchcodec" in str(e).lower() or "ffmpeg" in str(e).lower():
-                    logger.info("Falling back to soundfile for audio loading...")
-                    import soundfile as sf
-                    audio_data, sample_rate = sf.read(audio_path)
-                    # Convert to torch tensor and add channel dimension
-                    waveform = torch.tensor(audio_data, dtype=torch.float32).unsqueeze(0)
-                    if len(audio_data.shape) > 1 and audio_data.shape[1] > 1:
-                        # Multi-channel audio, convert to mono
-                        waveform = torch.mean(waveform, dim=1, keepdim=True)
-                else:
-                    raise
-
-            # Convert to mono if stereo
-            if waveform.shape[0] > 1:
-                waveform = torch.mean(waveform, dim=0, keepdim=True)
->>>>>>> 1f263ec1
 
             # Apply postprocessing: trim silence and normalize
             # This is CRITICAL - without this, output is gibberish!
